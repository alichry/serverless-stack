---
description: "Docs for the sst.App construct in the @serverless-stack/resources package"
---

The `App` construct extends [`cdk.App`](https://docs.aws.amazon.com/cdk/api/latest/docs/@aws-cdk_core.App.html) and is used internally by SST to:

- Automatically prefix stack names with the stage and app name
- Deploy the entire app using the same AWS profile and region

It is made available as the `app` in the `lib/index.js` of your SST app.

```js
export default function main(app) {
  new MySampleStack(app, "sample");
}
```

Since it is initialized internally, the props that are passed to `App` cannot be changed.

## Examples

### Accessing app properties

The properties of the app can be accessed in the `lib/index.js` as:

```js
app.name;
app.stage;
app.region;
```

### Specifying default function props

You can set some function props and have them apply to all the functions in the app.

```js
app.setDefaultFunctionProps({
  timeout: 20,
  memorySize: 512,
  runtime: "go1.x",
  environment: { tableName: "NOTES_TABLE" },
});
```

## Properties

The following properties are made available in addition to the properties of [`cdk.App`](https://docs.aws.amazon.com/cdk/api/latest/docs/@aws-cdk_core.App.html#properties).

### name

_Type_ : `string`

The name of the app. This comes from the `name` in your `sst.json`.

### stage

_Type_ : `string`

The stage the app is being deployed to. If this is not specified as the `--stage` option in the CLI, it'll default to the `stage` in your `sst.json`.

### region

_Type_ : `string`

The region the app is being deployed to. If this is not specified as the `--region` option in the CLI, it'll default to the `region` in your `sst.json`.

## Methods

### setDefaultFunctionProps

```ts
setDefaultFunctionProps(props: FunctionProps)
```

_Parameters_

- **props** [`FunctionProps`](Function.md#functionprops)

<<<<<<< HEAD
The default function props to be applied to all the Lambda functions in the app. These default values are overridden by the props provided for a given `function`. Except for the `environment` and the `permissions` properties, which will be merged.
=======
The default function props to be applied to all the Lambda functions in the app. These default values will be overridden if a [`Function`](Function.md) sets its own props. Except for the `environment` property, which will be merged.
>>>>>>> d728d68a

### logicalPrefixedName

```ts
logicalPrefixedName(logicalName: string): string
```

_Parameters_

- **logicalName** `string`

_Returns_

- `string`

Use this method to prefix resource names in your stacks to make sure they don't thrash when deployed to different stages in the same AWS account. This method will prefix a given resource name with the stage and app name. Using the format `${stage}-${name}-${logicalName}`.<|MERGE_RESOLUTION|>--- conflicted
+++ resolved
@@ -76,11 +76,7 @@
 
 - **props** [`FunctionProps`](Function.md#functionprops)
 
-<<<<<<< HEAD
-The default function props to be applied to all the Lambda functions in the app. These default values are overridden by the props provided for a given `function`. Except for the `environment` and the `permissions` properties, which will be merged.
-=======
-The default function props to be applied to all the Lambda functions in the app. These default values will be overridden if a [`Function`](Function.md) sets its own props. Except for the `environment` property, which will be merged.
->>>>>>> d728d68a
+The default function props to be applied to all the Lambda functions in the app. These default values will be overridden if a [`Function`](Function.md) sets its own props. Except for the `environment` and the `permissions` properties, which will be merged.
 
 ### logicalPrefixedName
 
